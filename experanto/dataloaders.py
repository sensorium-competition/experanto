from typing import Any, List, Optional, Tuple
from omegaconf import DictConfig
from torch.utils.data import DataLoader
import numpy as np
import time
import warnings

from .datasets import ChunkDataset

from .utils import MultiEpochsDataLoader, LongCycler, SessionConcatDataset, FastSessionDataLoader



<<<<<<< HEAD
def get_multisession_dataloader(paths: List[str],
                                configs: Union[DictConfig, Dict, List[Union[DictConfig, Dict]]] = None,
                                shuffle_keys: bool = False,
                                **kwargs) -> DataLoader:
    """
    Create a multisession dataloader from a list of paths and corresponding configs.
    Args:
        paths (List[str]): List of paths to the datasets.
        configs (Union[DictConfig, Dict, List[Union[DictConfig, Dict]]]): Configuration for each dataset.
            If a single config is provided, it will be applied to all datasets.
            If a list is provided, it should match the length of paths.
        shuffle_keys (bool): Whether to shuffle the keys of the dataloaders.
        **kwargs: Additional keyword arguments for dataset and dataloader configuration.
    """

    if configs is None and "config" in kwargs:
        configs = kwargs.pop("config")

    # Convert single config to list for uniform handling
    if isinstance(configs, (DictConfig, dict)):
        configs = [configs] * len(paths)


    dataloaders = {}
    for i, (path, cfg) in enumerate(zip(paths, configs)):
        # TODO use saved meta dict to find data key
        if "dynamic" in path:
            dataset_name = path.split("dynamic")[1].split("-Video")[0]
        elif "_gaze" in path:
            dataset_name = path.split("_gaze")[0].split("datasets/")[1]
        else:
            dataset_name = f"session_{i}"
        dataset = ChunkDataset(path, **cfg.dataset)
        dataloaders[dataset_name] = MultiEpochsDataLoader(dataset,
                                                          **cfg.dataloader,)



    return LongCycler(dataloaders)


def get_multisession_concat_dataloader(paths: List[str],
                                       configs: Union[Dict, List[Dict]] = None,
                                       seed: Optional[int] = 0,
                                       **kwargs) -> 'FastSessionDataLoader':
    """
    Creates a multi-session dataloader using SessionConcatDataset and SessionDataLoader.
    Returns (session_key, batch) pairs during iteration.

    Args:
        paths: List of paths to dataset files
        configs: Configuration for datasets (single config or list of configs)
        seed: Random seed for reproducibility
        num_workers: Number of worker processes for data loading
        prefetch_factor: Prefetch factor for data loading
        **kwargs: Additional arguments

    Returns:
        SessionDataLoader instance or None if no valid datasets found
    """
    if configs is None and "config" in kwargs:
        configs = kwargs.pop("config")

    # Convert single config to list for uniform handling
    if not isinstance(configs, list):
        configs = [configs] * len(paths)

    # Create datasets
    datasets = []
    session_names = []

    start_time = time.time()
    for i, (path, cfg) in enumerate(zip(paths, configs)):
        # Extract session name
        if "dynamic" in path:
            session_name = path.split("dynamic")[1].split("-Video")[0]
        elif "_gaze" in path:
            session_name = path.split("_gaze")[0].split("datasets/")[1]
        else:
            session_name = f"session_{i}"

        # Create dataset with deterministic seed
        path_hash = hash(path) % 10000
        dataset_seed = seed + path_hash if seed is not None else None

        # Set specific seed for this dataset if needed
        if hasattr(cfg.get('dataset', {}), 'seed') and dataset_seed is not None:
            cfg['dataset']['seed'] = dataset_seed

        # Create and append the dataset
        try:
            # Assuming ChunkDataset is defined elsewhere
            dataset = globals()["ChunkDataset"](path, **cfg['dataset'])

            # Only add datasets with non-zero length
            if len(dataset) > 0:
                datasets.append(dataset)
                session_names.append(session_name)
        except Exception as e:
            warnings.warn(f"Error creating dataset for {path}: {str(e)}")

    if not datasets:
        return None


    # Create the concatenated dataset
    concat_dataset = SessionConcatDataset(datasets, session_names)

    # Get dataloader config from the first config
    dl_config = dict(configs[0].get('dataloader', {}))

    # Create the dataloader with our simplified implementation
    return FastSessionDataLoader(
        dataset=concat_dataset,
        seed=seed,
        **dl_config
    )


def get_validation_concat_loader(cfg, paths, max_sessions=None):
    """
    Creates validation dataloader using SessionConcatDataset approach.
    Returns (session_key, batch) pairs during iteration.

    Args:
        cfg: Configuration object
        paths: List of paths to dataset files
        max_sessions: Maximum number of sessions to load
        num_workers: Number of worker processes
        prefetch_factor: Prefetch factor for data loading

    Returns:
        SessionDataLoader instance or None if no validation loaders could be created
    """
    config = deepcopy(cfg)

    # Adjust configuration for validation
    if hasattr(config, 'dataset') and hasattr(config.dataset, 'modality_config'):
        config.dataset.modality_config.screen.sample_stride = config.dataset.modality_config.screen.chunk_size
        config.dataset.modality_config.screen.include_blanks = False
        config.dataset.modality_config.screen.valid_condition = {"tier": "validation"}

    # Set validation seed (add offset to avoid overlap with training seed)
    val_seed = cfg.get("seed", 42) + 10000 if cfg.get("seed") is not None else None

    # Limit the number of paths
    if max_sessions is not None and len(paths) > max_sessions:
        paths = paths[:max_sessions]

    valid_datasets = []
    valid_session_names = []

    for i, path in enumerate(paths):
        try:
            # Extract session name
            if "dynamic" in path:
                session_name = path.split("dynamic")[1].split("-Video")[0]
            elif "_gaze" in path:
                session_name = path.split("_gaze")[0].split("datasets/")[1]
            else:
                session_name = f"val_session_{i}"

            # Create dataset
            dataset = globals()["ChunkDataset"](path, **config.dataset)

            # Only add non-empty datasets
            if len(dataset) > 0:
                valid_datasets.append(dataset)
                valid_session_names.append(session_name)

        except Exception as e:
            print(f"Error creating validation dataset for {path}: {str(e)}")

    if not valid_datasets:
        print("No valid validation datasets found with non-zero length")
        return None

    # Create the concatenated dataset
    concat_dataset = SessionConcatDataset(valid_datasets, valid_session_names)

    # Get dataloader config
    dl_config = dict(config.dataloader)

    # Create the dataloader
    return DirectSessionDataLoader(
        dataset=concat_dataset,
        seed=val_seed,
        **dl_config
    )
=======
def get_multisession_dataloader(paths, config: DictConfig) -> DataLoader:
    dataloaders = {}
    for i, path in enumerate(paths):
        dataset_name = path.split("dynamic")[1].split("-Video")[0]
        dataset = ChunkDataset(path, **config.dataset,)
        dataloaders[dataset_name] = MultiEpochsDataLoader(dataset,
                                               **config.dataloader,
                                               )
    return LongCycler(dataloaders)
>>>>>>> 700234ca
<|MERGE_RESOLUTION|>--- conflicted
+++ resolved
@@ -11,7 +11,7 @@
 
 
 
-<<<<<<< HEAD
+
 def get_multisession_dataloader(paths: List[str],
                                 configs: Union[DictConfig, Dict, List[Union[DictConfig, Dict]]] = None,
                                 shuffle_keys: bool = False,
@@ -200,15 +200,4 @@
         dataset=concat_dataset,
         seed=val_seed,
         **dl_config
-    )
-=======
-def get_multisession_dataloader(paths, config: DictConfig) -> DataLoader:
-    dataloaders = {}
-    for i, path in enumerate(paths):
-        dataset_name = path.split("dynamic")[1].split("-Video")[0]
-        dataset = ChunkDataset(path, **config.dataset,)
-        dataloaders[dataset_name] = MultiEpochsDataLoader(dataset,
-                                               **config.dataloader,
-                                               )
-    return LongCycler(dataloaders)
->>>>>>> 700234ca
+    )