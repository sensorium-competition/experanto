--- conflicted
+++ resolved
@@ -1,11 +1,7 @@
 import numpy as np
 from collections import namedtuple
-<<<<<<< HEAD
-from collections.abc import Sequence, abstractmethod
+from collections.abc import Sequence
 import numpy.lib.format as fmt
-=======
-from collections.abc import Sequence
->>>>>>> c5fb44b1
 
 Interval = namedtuple("Interval", ["start", "end"])
 
